#ifndef VSMC_CORE_WEIGHT_HPP
#define VSMC_CORE_WEIGHT_HPP

#include <vsmc/internal/common.hpp>

namespace vsmc {

/// \brief Weight set class
/// \ingroup Core
class WeightSetBase
{
    public :

    /// The type of the weight and log weight vectors
    typedef Eigen::VectorXd weight_type;

    template <typename SizeType>
    explicit WeightSetBase (SizeType N) :
        ess_(static_cast<double>(N)), weight_(N), log_weight_(N) {}

    /// Read only access to the weights
    template <typename OutputIter>
    void read_weight (OutputIter first) const
    {
        std::copy(weight_.data(), weight_.data() + weight_.size(), first);
    }

    /// Read only access to the log weights
    template <typename OutputIter>
    void read_log_weight (OutputIter first) const
    {
<<<<<<< HEAD
        std::copy(weight().data(), weight().data() + N, first);
=======
        std::copy(log_weight_.data(), log_weight_.data() + log_weight_.size(),
                first);
>>>>>>> 617fccf1
    }

    /// Read only access to the weight of a particle
    template <typename SizeType>
    double weight (SizeType id) const
    {
        return weight_[id];
    }

    /// Read only access to the log weight of a particle
    template <typename SizeType>
    double log_weight (SizeType id) const
    {
<<<<<<< HEAD
        std::copy(log_weight().data(), log_weight().data() + N, first);
=======
        return log_weight_[id];
>>>>>>> 617fccf1
    }

    /// Set equal weights for all particles
    void set_equal_weight ()
    {
        ess_ = static_cast<double>(weight_.size());
        weight_.setConstant(1.0 / weight_.size());
        log_weight_.setConstant(0);
    }

    /// \brief Set the log weights with a pointer
    ///
    /// \param nw The position to start the reading, it shall be valid
    /// after increments of size() times.
    void set_log_weight (const double *nw)
    {
        Eigen::Map<const weight_type> w(nw, log_weight_.size());
        set_log_weight(w);
    }

    /// \brief Set the log weights with a Eigen object
    ///
    /// \param nw An Eigen::DenseBase object. One dimension Array, Vector,
    /// RowVector are supported. The Scalar type also need to be \c double.
    /// Otherwise it will be a compile-time error
    template <typename D>
    void set_log_weight (const Eigen::DenseBase<D> &nw)
    {
        log_weight_ = nw.head(log_weight_.size());
        set_weight();
    }

    /// \brief Add to the log weights with a pointer
    ///
    /// \param iw The position to start the reading, it shall be valid
    /// after increments of size() times.
    void add_log_weight (const double *iw)
    {
        Eigen::Map<const weight_type> w(iw, log_weight_.size());
        add_log_weight(w);
    }

    /// \brief Add to the log weights with a weight_object object
    ///
    /// \param iw An Eigen::DenseBase object. One dimension Array, Vector,
    /// RowVector are supported. The Scalar type also need to be \c double.
    /// Otherwise it will be a compile-time error
    template <typename D>
    void add_log_weight (const Eigen::DenseBase<D> &iw)
    {
        log_weight_ += iw.head(log_weight_.size());
        set_weight();
    }

    /// The current ESS (Effective Sample Size)
    double ess () const
    {
        return ess_;
    }

    private :

    mutable double ess_;
    mutable weight_type weight_;
    mutable weight_type log_weight_;

    void set_weight ()
    {
        double max_weight = log_weight_.maxCoeff();
        log_weight_ = log_weight_.array() - max_weight;

        weight_ = log_weight_.array().exp();
        double sum = weight_.sum();
        weight_ *= 1 / sum;

        ess_ = 1 / weight_.squaredNorm();
    }
}; // class WeightSetBase

} // namespace vsmc

VSMC_DEFINE_TYPE_DISPATCH_TRAIT(WeightSetType, weight_set_type, WeightSetBase);

#endif // VSMC_CORE_WEIGHT_HPP<|MERGE_RESOLUTION|>--- conflicted
+++ resolved
@@ -29,12 +29,8 @@
     template <typename OutputIter>
     void read_log_weight (OutputIter first) const
     {
-<<<<<<< HEAD
-        std::copy(weight().data(), weight().data() + N, first);
-=======
         std::copy(log_weight_.data(), log_weight_.data() + log_weight_.size(),
                 first);
->>>>>>> 617fccf1
     }
 
     /// Read only access to the weight of a particle
@@ -48,11 +44,7 @@
     template <typename SizeType>
     double log_weight (SizeType id) const
     {
-<<<<<<< HEAD
-        std::copy(log_weight().data(), log_weight().data() + N, first);
-=======
         return log_weight_[id];
->>>>>>> 617fccf1
     }
 
     /// Set equal weights for all particles
